
"""
Agent Client for LUKi Core Agent Communication

This module provides HTTP client functionality to communicate with the
luki-core-agent service for chat conversations and agent orchestration.
"""

import httpx
import logging
import json
import time
import uuid
from typing import Dict, List, Optional, Any, AsyncGenerator
from pydantic import BaseModel
from luki_api.config import settings

logger = logging.getLogger(__name__)

class AgentMessage(BaseModel):
    """Message format for agent communication"""
    role: str
    content: str

class AgentChatRequest(BaseModel):
    """Request format for agent chat endpoint"""
    message: str
    user_id: str
    session_id: Optional[str] = None
    context: Optional[Dict[str, Any]] = None


class AgentPhotoReminiscenceImageRequest(BaseModel):
    """Request format for photo reminiscence image generation"""
    user_id: str
    activity_title: Optional[str] = None
    answers: List[str]
    n: Optional[int] = 1

class AgentChatResponse(BaseModel):
    """Response format from agent chat endpoint"""
    response: str
    session_id: str
    metadata: Optional[Dict[str, Any]] = None

class AgentClient:
    """HTTP client for communicating with LUKi core agent service"""
    
    def __init__(self, base_url: Optional[str] = None):
        self.base_url = base_url or settings.AGENT_SERVICE_URL
        self.client = httpx.AsyncClient(
            timeout=httpx.Timeout(settings.AGENT_SERVICE_TIMEOUT),
            limits=httpx.Limits(max_connections=20, max_keepalive_connections=10)
        )
        logger.info(f"AgentClient initialized with base_url: {self.base_url}")
        logger.info(f"Agent service timeout: {settings.AGENT_SERVICE_TIMEOUT}s")
    
    async def __aenter__(self):
        return self
    
    async def __aexit__(self, exc_type, exc_val, exc_tb):
        await self.client.aclose()
    
    async def health_check(self) -> bool:
        """Check if the agent service is healthy"""
        try:
            response = await self.client.get(f"{self.base_url}/health")
            return response.status_code == 200
        except Exception as e:
            logger.error(f"Agent health check failed: {e}")
            return False
    
    async def chat(self, request: AgentChatRequest) -> AgentChatResponse:
        """
        Send a chat message to the agent and get a response
        
        Args:
            request: AgentChatRequest containing message and context
            
        Returns:
            AgentChatResponse with agent's reply
            
        Raises:
            httpx.HTTPStatusError: If the agent service returns an error
            httpx.RequestError: If there's a network/connection error
        """
        req_id = uuid.uuid4().hex[:8]
        url = f"{self.base_url}/v1/chat"
        try:
            logger.info(
                f"[AgentClient.chat] req_id={req_id} user_id={request.user_id} "
                f"url={url} timeout={self.client.timeout}"
            )

            # Prepare the request payload for the core agent
            payload = {
                "message": request.message,
                "user_id": request.user_id,
                "session_id": request.session_id,
                "context": request.context or {}
            }

            start = time.monotonic()
            response = await self.client.post(
                url,
                json=payload,
                headers={
                    "Content-Type": "application/json",
                    "Accept": "application/json",
                    "User-Agent": "LUKi-API-Gateway/0.2.0"
                }
            )
            elapsed_ms = (time.monotonic() - start) * 1000

            logger.info(
                f"[AgentClient.chat] req_id={req_id} completed in {elapsed_ms:.1f}ms "
                f"with status={response.status_code}"
            )

            response.raise_for_status()
            response_data = response.json()

            logger.info(f"[AgentClient.chat] req_id={req_id} received response for user: {request.user_id}")

            return AgentChatResponse(
                response=response_data.get("response", ""),
                session_id=response_data.get("session_id", request.session_id or "new-session"),
                metadata=response_data.get("metadata", {})
            )

        except httpx.HTTPStatusError as e:
            status = e.response.status_code if e.response is not None else "unknown"
            text = e.response.text if e.response is not None else "<no body>"
            logger.error(
                f"[AgentClient.chat] req_id={req_id} HTTPStatusError status={status}: {text}"
            )
            raise
    
    async def photo_reminiscence_images(
        self, request: AgentPhotoReminiscenceImageRequest
    ) -> Dict[str, Any]:
        """Call the core agent to generate images for the Photo Reminiscence activity."""
        try:
            payload = request.dict()
            logger.info(
                "Sending photo reminiscence image request to agent for user: %s",
                request.user_id,
            )
            response = await self.client.post(
                f"{self.base_url}/v1/reme/photo-reminiscence-images",
                json=payload,
                headers={
                    "Content-Type": "application/json",
                    "Accept": "application/json",
                    "User-Agent": "LUKi-API-Gateway/0.2.0",
                },
            )
            response.raise_for_status()
            return response.json()
        except httpx.HTTPStatusError as e:
            logger.error(
                "Agent service HTTP error (photo reminiscence images): %s - %s",
                e.response.status_code,
                e.response.text,
            )
            raise
        except httpx.RequestError as e:
<<<<<<< HEAD
            req = getattr(e, "request", None)
            req_url = getattr(req, "url", None)
            logger.error(
                f"[AgentClient.chat] req_id={req_id} RequestError type={type(e).__name__} "
                f"url={req_url} detail={e}"
            )
            raise
        except Exception as e:
            logger.error(f"[AgentClient.chat] req_id={req_id} Unexpected error in agent chat: {e}")
=======
            logger.error(
                "Agent service request error (photo reminiscence images): %s", e
            )
            raise
        except Exception as e:
            logger.error(
                "Unexpected error in agent photo reminiscence images call: %s", e
            )
>>>>>>> 59567795
            raise
    
    async def chat_stream(self, request: AgentChatRequest) -> AsyncGenerator[str, None]:
        """
        Send a chat message to the agent and stream the response
        
        Args:
            request: AgentChatRequest containing message and context
            
        Yields:
            str: Streaming response tokens from the agent
            
        Raises:
            httpx.HTTPStatusError: If the agent service returns an error
            httpx.RequestError: If there's a network/connection error
        """
        try:
            logger.info(f"Starting streaming chat request to agent for user: {request.user_id}")
            
            # Prepare the request payload for the core agent
            payload = {
                "message": request.message,
                "user_id": request.user_id,
                "session_id": request.session_id,
                "context": request.context or {},
                "stream": True
            }
            
            async with self.client.stream(
                "POST",
                f"{self.base_url}/v1/chat/stream",
                json=payload,
                headers={
                    "Content-Type": "application/json",
                    "Accept": "text/event-stream",
                    "User-Agent": "LUKi-API-Gateway/0.2.0"
                }
            ) as response:
                response.raise_for_status()
                
                async for chunk in response.aiter_text():
                    if chunk.strip():
                        # Parse server-sent events format
                        if chunk.startswith("data: "):
                            data = chunk[6:].strip()
                            if data and data != "[DONE]":
                                try:
                                    parsed_data = json.loads(data)
                                    if "token" in parsed_data:
                                        yield parsed_data["token"]
                                    elif "content" in parsed_data:
                                        yield parsed_data["content"]
                                except json.JSONDecodeError:
                                    # If not JSON, yield the raw data
                                    yield data
                        else:
                            yield chunk
                            
        except httpx.HTTPStatusError as e:
            logger.error(f"Agent service streaming HTTP error: {e.response.status_code}")
            raise
        except httpx.RequestError as e:
            logger.error(f"Agent service streaming request error: {e}")
            raise
        except Exception as e:
            logger.error(f"Unexpected error in agent streaming chat: {e}")
            raise
    
    async def close(self):
        """Close the HTTP client"""
        await self.client.aclose()

# Global agent client instance
agent_client = AgentClient()<|MERGE_RESOLUTION|>--- conflicted
+++ resolved
@@ -135,6 +135,17 @@
                 f"[AgentClient.chat] req_id={req_id} HTTPStatusError status={status}: {text}"
             )
             raise
+        except httpx.RequestError as e:
+            req = getattr(e, "request", None)
+            req_url = getattr(req, "url", None)
+            logger.error(
+                f"[AgentClient.chat] req_id={req_id} RequestError type={type(e).__name__} "
+                f"url={req_url} detail={e}"
+            )
+            raise
+        except Exception as e:
+            logger.error(f"[AgentClient.chat] req_id={req_id} Unexpected error in agent chat: {e}")
+            raise
     
     async def photo_reminiscence_images(
         self, request: AgentPhotoReminiscenceImageRequest
@@ -165,17 +176,6 @@
             )
             raise
         except httpx.RequestError as e:
-<<<<<<< HEAD
-            req = getattr(e, "request", None)
-            req_url = getattr(req, "url", None)
-            logger.error(
-                f"[AgentClient.chat] req_id={req_id} RequestError type={type(e).__name__} "
-                f"url={req_url} detail={e}"
-            )
-            raise
-        except Exception as e:
-            logger.error(f"[AgentClient.chat] req_id={req_id} Unexpected error in agent chat: {e}")
-=======
             logger.error(
                 "Agent service request error (photo reminiscence images): %s", e
             )
@@ -184,7 +184,6 @@
             logger.error(
                 "Unexpected error in agent photo reminiscence images call: %s", e
             )
->>>>>>> 59567795
             raise
     
     async def chat_stream(self, request: AgentChatRequest) -> AsyncGenerator[str, None]:
